--- conflicted
+++ resolved
@@ -4,10 +4,9 @@
   run:
     shell: bash
 
-<<<<<<< HEAD
 on:
   workflow_dispatch:
-=======
+
   pull_request:
     types:
       - opened
@@ -16,7 +15,6 @@
       - labeled
     branches:
       - dev
->>>>>>> da47d5ac
 
 jobs:
   build:
